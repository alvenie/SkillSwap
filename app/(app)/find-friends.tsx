--- conflicted
+++ resolved
@@ -31,7 +31,6 @@
 import { SafeAreaView } from 'react-native-safe-area-context';
 import { useAuth } from '../../context/AuthContext';
 import { db } from '../../firebaseConfig';
-import StarRating from '../../components/StarRating';  // ADDED IMPORT
 
 // --- Theme Configuration ---
 const COLORS = {
@@ -48,7 +47,6 @@
 };
 
 // User profile structure
-// UPDATED INTERFACE - Added rating fields
 interface UserProfile {
     uid: string;
     email: string;
@@ -58,8 +56,6 @@
     skillsLearning: string[];
     location?: any;
     status: 'online' | 'offline' | 'in-call';
-    averageRating?: number;    // ADDED
-    reviewCount?: number;      // ADDED
 }
 
 export default function FindFriendsScreen() {
@@ -178,8 +174,6 @@
                         skillsLearning: data.skillsLearning || [],
                         location: data.location || null,
                         status: data.status || 'offline',
-                        averageRating: data.averageRating || 0,    // ADDED
-                        reviewCount: data.reviewCount || 0,        // ADDED
                     });
                 }
             });
@@ -324,19 +318,7 @@
                         {locationText && (
                             <Text style={styles.location}>📍 {locationText}</Text>
                         )}
-<<<<<<< HEAD
-
-                        {/* ADDED STAR RATING */}
-                        <StarRating
-                            rating={targetUser.averageRating || 0}
-                            reviewCount={targetUser.reviewCount || 0}
-                            size="small"
-                        />
-
-                        {targetUser.bio && (
-=======
                         {item.bio && (
->>>>>>> b115df4e
                             <Text style={styles.bio} numberOfLines={2}>
                                 {item.bio}
                             </Text>
@@ -635,7 +617,6 @@
         fontSize: 13,
         color: COLORS.textSecondary,
         lineHeight: 18,
-        marginTop: 4,
     },
     // Skills
     skillsRow: {
