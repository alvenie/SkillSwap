import { Ionicons } from '@expo/vector-icons';
import { useFocusEffect } from '@react-navigation/native';
import { useRouter } from 'expo-router';
import { addDoc, collection, doc, getDoc, getDocs, query, updateDoc, where } from 'firebase/firestore';
import React, { useCallback, useState } from 'react';
import {
    ActivityIndicator,
    Alert,
    RefreshControl,
    ScrollView,
    StyleSheet,
    Text,
    TouchableOpacity,
    View
} from 'react-native';
import { SafeAreaView } from 'react-native-safe-area-context';
import { useAuth } from '../../context/AuthContext';
import { db } from '../../firebaseConfig';
import { generateConversationId } from '../../utils/conversationUtils';

// Theme Configuration
const COLORS = {
    primaryBrand: '#FCD34D', // Mustard Yellow
    primaryBrandText: '#1F2937', // Dark Gray
    background: '#FFFFFF',
    cardBackground: '#FFFFFF',
    textPrimary: '#1F2937',
    textSecondary: '#6B7280',
    border: '#E5E7EB',
    lightGray: '#F9FAFB',
    accentGreen: '#10B981',
    accentRed: '#EF4444',
};

// Interfaces
interface UserProfile {
    uid: string;
    email: string;
    displayName: string;
    bio?: string;
    skillsTeaching: string[];
    skillsLearning: string[];
    //location?: string;
    status: 'online' | 'offline' | 'in-call';
    friendCount: number;
}

interface FriendRequest {
    id: string;
    fromUserId: string;
    fromUserName: string;
    fromUserEmail: string;
    toUserId: string;
    status: 'pending' | 'accepted' | 'rejected';
}

interface Friend {
    id: string; // friend document id
    friendId: string; // user id of the friend
    displayName: string;
    email: string;
}

export default function ProfileScreen() {
    const { user } = useAuth();
    const router = useRouter();

    const [profile, setProfile] = useState<UserProfile | null>(null);
    const [requests, setRequests] = useState<FriendRequest[]>([]);
    const [friends, setFriends] = useState<Friend[]>([]);
    const [loading, setLoading] = useState(true);
    const [refreshing, setRefreshing] = useState(false);

    // Use focus effect to reload data when screen appears
    useFocusEffect(
        useCallback(() => {
            loadAllData();
        }, [])
    );

    const loadAllData = async () => {
        if (!user) return;
        setLoading(true);
        await Promise.all([loadUserProfile(), loadFriendRequests(), loadFriends()]);
        setLoading(false);
        setRefreshing(false);
    };

    const onRefresh = () => {
        setRefreshing(true);
        loadAllData();
    };

    const loadUserProfile = async () => {
        if (!user) return;
        try {
            const docRef = doc(db, 'users', user.uid);
            const docSnap = await getDoc(docRef);
            if (docSnap.exists()) {
                setProfile(docSnap.data() as UserProfile);
            }
        } catch (error) {
            console.error("Error loading profile", error);
        }
    };

    const loadFriendRequests = async () => {
        if (!user) return;
        try {
            const q = query(
                collection(db, 'friendRequests'),
                where('toUserId', '==', user.uid),
                where('status', '==', 'pending')
            );
            const snapshot = await getDocs(q);
            const reqs: FriendRequest[] = [];
            snapshot.forEach(doc => {
                reqs.push({ id: doc.id, ...doc.data() } as FriendRequest);
            });
            setRequests(reqs);
        } catch (error) {
            console.error("Error loading requests", error);
        }
    };

    const loadFriends = async () => {
        if (!user) return;
        try {
            const q = query(
                collection(db, 'friends'),
                where('userId', '==', user.uid)
            );
            const snapshot = await getDocs(q);
            
            const friendsData: Friend[] = [];
            
            for (const friendDoc of snapshot.docs) {
                const fData = friendDoc.data();
                const friendProfileRef = doc(db, 'users', fData.friendId);
                const friendProfileSnap = await getDoc(friendProfileRef);
                
                if (friendProfileSnap.exists()) {
                    const fp = friendProfileSnap.data();
                    friendsData.push({
                        id: friendDoc.id,
                        friendId: fData.friendId,
                        displayName: fp.displayName || fp.email || 'User',
                        email: fp.email
                    });
                }
            }
            setFriends(friendsData);
        } catch (error) {
            console.error("Error loading friends", error);
        }
    };

    const handleAcceptRequest = async (request: FriendRequest) => {
        try {
            await updateDoc(doc(db, 'friendRequests', request.id), { status: 'accepted' });

            await addDoc(collection(db, 'friends'), {
                userId: user!.uid,
                friendId: request.fromUserId,
                createdAt: new Date().toISOString()
            });
            
            await addDoc(collection(db, 'friends'), {
                userId: request.fromUserId,
                friendId: user!.uid,
                createdAt: new Date().toISOString()
            });

            Alert.alert('Success', 'Friend request accepted!');
            loadAllData();
        } catch (error) {
            Alert.alert('Error', 'Could not accept request');
        }
    };

    const handleRejectRequest = async (requestId: string) => {
        try {
            await updateDoc(doc(db, 'friendRequests', requestId), { status: 'rejected' });
            loadFriendRequests();
        } catch (error) {
            console.error(error);
        }
    };

    const handleMessageFriend = (friend: Friend) => {
        if (!user) return;
        const conversationId = generateConversationId(user.uid, friend.friendId);
        router.push({
            pathname: '/(app)/chat-room',
            params: {
                conversationId,
                otherUserId: friend.friendId,
                otherUserName: friend.displayName
            }
        });
    };

    if (loading && !refreshing) {
        return (
            <SafeAreaView style={styles.container}>
                <View style={styles.loadingContainer}>
                    <ActivityIndicator size="large" color={COLORS.primaryBrand} />
                </View>
            </SafeAreaView>
        );
    }

    return (
        <SafeAreaView style={styles.container} edges={['top']}>
            <View style={styles.header}>
                <Text style={styles.headerTitle}>Profile</Text>
                <TouchableOpacity onPress={() => router.push('/(app)/settings')} style={styles.settingsButton}>
                    <Ionicons name="settings-outline" size={24} color={COLORS.textPrimary} />
                </TouchableOpacity>
            </View>

            <ScrollView 
                style={styles.content}
                contentContainerStyle={styles.scrollContent}
                refreshControl={<RefreshControl refreshing={refreshing} onRefresh={onRefresh} tintColor={COLORS.primaryBrand} />}
                showsVerticalScrollIndicator={false}
            >
                {/* Profile Header Card */}
                <View style={styles.profileCard}>
                    <View style={styles.profileHeader}>
                        <View style={styles.avatarContainer}>
                            <View style={styles.avatar}>
                                <Text style={styles.avatarText}>
                                    {profile?.displayName?.charAt(0).toUpperCase() || 'U'}
                                </Text>
                            </View>
                            <TouchableOpacity 
                                style={styles.editIconBtn}
                                onPress={() => router.push('/(app)/edit-profile')}
                            >
                                <Ionicons name="pencil" size={16} color="white" />
                            </TouchableOpacity>
                        </View>
                        
                        <Text style={styles.userName}>{profile?.displayName || 'User'}</Text>
                        <Text style={styles.userEmail}>{profile?.email}</Text>
                        
<<<<<<< HEAD
                        {/*{profile?.location && (
=======
                        {/* {profile?.location && (
>>>>>>> a1c2757a
                            <View style={styles.locationRow}>
                                <Ionicons name="location-outline" size={16} color={COLORS.textSecondary} />
                                <Text style={styles.locationText}>{profile.location}</Text>
                            </View>
<<<<<<< HEAD
                        )}*/}
=======
                        )} */}
>>>>>>> a1c2757a

                        {profile?.bio && (
                            <Text style={styles.bioText}>{profile.bio}</Text>
                        )}

                        {/* Stats Row */}
                        <View style={styles.statsRow}>
                            <View style={styles.statItem}>
                                <Text style={styles.statValue}>{friends.length}</Text>
                                <Text style={styles.statLabel}>Friends</Text>
                            </View>
                            <View style={styles.statDivider} />
                            <View style={styles.statItem}>
                                <Text style={styles.statValue}>{profile?.skillsTeaching.length || 0}</Text>
                                <Text style={styles.statLabel}>Teaches</Text>
                            </View>
                            <View style={styles.statDivider} />
                            <View style={styles.statItem}>
                                <Text style={styles.statValue}>{profile?.skillsLearning.length || 0}</Text>
                                <Text style={styles.statLabel}>Learns</Text>
                            </View>
                        </View>
                    </View>
                </View>

                {/* Skills Section */}
                <View style={styles.sectionContainer}>
                    <View style={styles.sectionHeader}>
                        <Text style={styles.sectionTitle}>Skills</Text>
                        <TouchableOpacity onPress={() => router.push('/(app)/edit-profile')}>
                            <Text style={styles.linkText}>Manage</Text>
                        </TouchableOpacity>
                    </View>
                    
                    <View style={styles.skillsCard}>
                        <View style={styles.skillRow}>
                            <Text style={styles.skillLabel}>Teaches:</Text>
                            <Text style={styles.skillList}>
                                {profile?.skillsTeaching && profile.skillsTeaching.length > 0 
                                    ? profile.skillsTeaching.join(', ') 
                                    : 'No skills listed'}
                            </Text>
                        </View>
                        <View style={styles.divider} />
                        <View style={styles.skillRow}>
                            <Text style={styles.skillLabel}>Learns:</Text>
                            <Text style={styles.skillList}>
                                {profile?.skillsLearning && profile.skillsLearning.length > 0 
                                    ? profile.skillsLearning.join(', ') 
                                    : 'No interests listed'}
                            </Text>
                        </View>
                    </View>
                </View>

                {/* Friend Requests */}
                {requests.length > 0 && (
                    <View style={styles.sectionContainer}>
                        <Text style={styles.sectionTitle}>Requests ({requests.length})</Text>
                        {requests.map(req => (
                            <View key={req.id} style={styles.requestCard}>
                                <View style={styles.requestInfo}>
                                    <View style={styles.miniAvatar}>
                                        <Text style={styles.miniAvatarText}>{req.fromUserName.charAt(0).toUpperCase()}</Text>
                                    </View>
                                    <View>
                                        <Text style={styles.requestName}>{req.fromUserName}</Text>
                                        <Text style={styles.requestSub}>wants to connect</Text>
                                    </View>
                                </View>
                                <View style={styles.requestActions}>
                                    <TouchableOpacity 
                                        style={styles.rejectButton} 
                                        onPress={() => handleRejectRequest(req.id)}
                                    >
                                        <Ionicons name="close" size={20} color={COLORS.textSecondary} />
                                    </TouchableOpacity>
                                    <TouchableOpacity 
                                        style={styles.acceptButton}
                                        onPress={() => handleAcceptRequest(req)}
                                    >
                                        <Ionicons name="checkmark" size={20} color={COLORS.primaryBrandText} />
                                    </TouchableOpacity>
                                </View>
                            </View>
                        ))}
                    </View>
                )}

                {/* Friends List */}
                <View style={styles.sectionContainer}>
                    <View style={styles.sectionHeader}>
                        <Text style={styles.sectionTitle}>Friends ({friends.length})</Text>
                        <TouchableOpacity onPress={() => router.push('/(app)/find-friends')}>
                            <Text style={styles.linkText}>+ Find New</Text>
                        </TouchableOpacity>
                    </View>

                    {friends.length === 0 ? (
                        <View style={styles.emptyState}>
                            <Text style={styles.emptyText}>No friends yet.</Text>
                        </View>
                    ) : (
                        friends.map(friend => (
                            <View key={friend.id} style={styles.friendCard}>
                                <View style={styles.friendInfoContainer}>
                                    <View style={styles.miniAvatar}>
                                        <Text style={styles.miniAvatarText}>{friend.displayName.charAt(0).toUpperCase()}</Text>
                                    </View>
                                    <Text style={styles.friendName}>{friend.displayName}</Text>
                                </View>
                                <TouchableOpacity 
                                    style={styles.messageButton}
                                    onPress={() => handleMessageFriend(friend)}
                                >
                                    <Ionicons name="chatbubble-ellipses-outline" size={20} color={COLORS.primaryBrandText} />
                                </TouchableOpacity>
                            </View>
                        ))
                    )}
                </View>

                <View style={{ height: 40 }} />
            </ScrollView>
        </SafeAreaView>
    );
}

const styles = StyleSheet.create({
    container: {
        flex: 1,
        backgroundColor: COLORS.background,
    },
    loadingContainer: {
        flex: 1,
        justifyContent: 'center',
        alignItems: 'center',
    },
    header: {
        flexDirection: 'row',
        justifyContent: 'space-between',
        alignItems: 'center',
        paddingHorizontal: 20,
        paddingVertical: 12,
        backgroundColor: COLORS.background,
    },
    headerTitle: {
        fontSize: 24,
        fontWeight: '800',
        color: COLORS.textPrimary,
    },
    settingsButton: {
        padding: 8,
        backgroundColor: COLORS.lightGray,
        borderRadius: 20,
    },
    content: {
        flex: 1,
    },
    scrollContent: {
        padding: 20,
        paddingTop: 10,
    },
    // Profile Card
    profileCard: {
        alignItems: 'center',
        marginBottom: 24,
    },
    profileHeader: {
        alignItems: 'center',
        width: '100%',
    },
    avatarContainer: {
        position: 'relative',
        marginBottom: 16,
    },
    avatar: {
        width: 100,
        height: 100,
        borderRadius: 50,
        backgroundColor: COLORS.primaryBrand,
        justifyContent: 'center',
        alignItems: 'center',
        borderWidth: 4,
        borderColor: '#FFF',
        shadowColor: '#000',
        shadowOffset: { width: 0, height: 4 },
        shadowOpacity: 0.1,
        shadowRadius: 8,
        elevation: 5,
    },
    avatarText: {
        fontSize: 40,
        fontWeight: 'bold',
        color: COLORS.primaryBrandText,
    },
    editIconBtn: {
        position: 'absolute',
        bottom: 0,
        right: 0,
        backgroundColor: COLORS.textPrimary,
        padding: 8,
        borderRadius: 20,
        borderWidth: 2,
        borderColor: '#FFF',
    },
    userName: {
        fontSize: 22,
        fontWeight: '700',
        color: COLORS.textPrimary,
        marginBottom: 4,
    },
    userEmail: {
        fontSize: 14,
        color: COLORS.textSecondary,
        marginBottom: 8,
    },
    locationRow: {
        flexDirection: 'row',
        alignItems: 'center',
        marginBottom: 12,
        gap: 4,
    },
    locationText: {
        fontSize: 14,
        color: COLORS.textSecondary,
    },
    bioText: {
        fontSize: 14,
        color: COLORS.textPrimary,
        textAlign: 'center',
        lineHeight: 20,
        marginBottom: 20,
        paddingHorizontal: 20,
    },
    statsRow: {
        flexDirection: 'row',
        alignItems: 'center',
        backgroundColor: COLORS.lightGray,
        borderRadius: 16,
        paddingVertical: 12,
        paddingHorizontal: 20,
        width: '100%',
        justifyContent: 'space-between',
    },
    statItem: {
        alignItems: 'center',
        flex: 1,
    },
    statValue: {
        fontSize: 18,
        fontWeight: '700',
        color: COLORS.textPrimary,
    },
    statLabel: {
        fontSize: 12,
        color: COLORS.textSecondary,
        marginTop: 2,
    },
    statDivider: {
        width: 1,
        height: 24,
        backgroundColor: COLORS.border,
    },
    // Sections
    sectionContainer: {
        marginBottom: 24,
    },
    sectionHeader: {
        flexDirection: 'row',
        justifyContent: 'space-between',
        alignItems: 'center',
        marginBottom: 12,
    },
    sectionTitle: {
        fontSize: 18,
        fontWeight: '700',
        color: COLORS.textPrimary,
    },
    linkText: {
        fontSize: 14,
        fontWeight: '600',
        color: '#B45309',
    },
    // Skills Card
    skillsCard: {
        backgroundColor: COLORS.cardBackground,
        borderRadius: 16,
        padding: 16,
        borderWidth: 1,
        borderColor: COLORS.border,
    },
    skillRow: {
        flexDirection: 'row',
        alignItems: 'center',
    },
    skillLabel: {
        fontSize: 14,
        fontWeight: '700',
        color: COLORS.textSecondary,
        width: 70,
    },
    skillList: {
        fontSize: 14,
        color: COLORS.textPrimary,
        flex: 1,
        lineHeight: 20,
    },
    divider: {
        height: 1,
        backgroundColor: COLORS.lightGray,
        marginVertical: 12,
    },
    // Request Card
    requestCard: {
        flexDirection: 'row',
        alignItems: 'center',
        backgroundColor: COLORS.cardBackground,
        padding: 12,
        borderRadius: 12,
        marginBottom: 12,
        borderWidth: 1,
        borderColor: COLORS.border,
        justifyContent: 'space-between',
    },
    requestInfo: {
        flexDirection: 'row',
        alignItems: 'center',
        gap: 12,
    },
    requestName: {
        fontSize: 16,
        fontWeight: '600',
        color: COLORS.textPrimary,
    },
    requestSub: {
        fontSize: 12,
        color: COLORS.textSecondary,
    },
    requestActions: {
        flexDirection: 'row',
        gap: 8,
    },
    acceptButton: {
        backgroundColor: COLORS.primaryBrand,
        width: 36,
        height: 36,
        borderRadius: 18,
        justifyContent: 'center',
        alignItems: 'center',
    },
    rejectButton: {
        backgroundColor: COLORS.lightGray,
        width: 36,
        height: 36,
        borderRadius: 18,
        justifyContent: 'center',
        alignItems: 'center',
    },
    // Friend Card
    friendCard: {
        flexDirection: 'row',
        alignItems: 'center',
        justifyContent: 'space-between',
        backgroundColor: COLORS.cardBackground,
        padding: 12,
        borderRadius: 12,
        marginBottom: 12,
        borderWidth: 1,
        borderColor: COLORS.border,
    },
    friendInfoContainer: {
        flexDirection: 'row',
        alignItems: 'center',
        gap: 12,
    },
    miniAvatar: {
        width: 40,
        height: 40,
        borderRadius: 20,
        backgroundColor: COLORS.primaryBrand,
        justifyContent: 'center',
        alignItems: 'center',
    },
    miniAvatarText: {
        fontSize: 16,
        fontWeight: '700',
        color: COLORS.primaryBrandText,
    },
    friendName: {
        fontSize: 16,
        fontWeight: '600',
        color: COLORS.textPrimary,
    },
    messageButton: {
        padding: 8,
        backgroundColor: COLORS.lightGray,
        borderRadius: 20,
    },
    emptyState: {
        padding: 20,
        alignItems: 'center',
    },
    emptyText: {
        color: COLORS.textSecondary,
        fontSize: 14,
    },
});<|MERGE_RESOLUTION|>--- conflicted
+++ resolved
@@ -245,20 +245,12 @@
                         <Text style={styles.userName}>{profile?.displayName || 'User'}</Text>
                         <Text style={styles.userEmail}>{profile?.email}</Text>
                         
-<<<<<<< HEAD
-                        {/*{profile?.location && (
-=======
                         {/* {profile?.location && (
->>>>>>> a1c2757a
                             <View style={styles.locationRow}>
                                 <Ionicons name="location-outline" size={16} color={COLORS.textSecondary} />
                                 <Text style={styles.locationText}>{profile.location}</Text>
                             </View>
-<<<<<<< HEAD
-                        )}*/}
-=======
                         )} */}
->>>>>>> a1c2757a
 
                         {profile?.bio && (
                             <Text style={styles.bioText}>{profile.bio}</Text>
