--- conflicted
+++ resolved
@@ -27,21 +27,11 @@
                 tabBarIcon: ({ focused, color, size }) => {
                     let iconName: keyof typeof Ionicons.glyphMap = 'help'; 
 
-<<<<<<< HEAD
-<<<<<<< Updated upstream
             {/* visible tabs in the bottom navigation */}
-=======
-=======
->>>>>>> 7e7bfacd
                     if (route.name === 'index') {
                         iconName = focused ? 'home' : 'home-outline';
                     } else if (route.name === 'skills') {
                         iconName = focused ? 'flash' : 'flash-outline';
-<<<<<<< HEAD
-=======
-                    } else if (route.name === 'maps') {
-                        iconName = focused ? 'map' : 'map-outline';
->>>>>>> 7e7bfacd
                     } else if (route.name === 'chat-list') {
                         iconName = focused ? 'chatbubbles' : 'chatbubbles-outline';
                     } else if (route.name === 'calendar') {
@@ -49,11 +39,6 @@
                     } else if (route.name === 'profile') {
                         iconName = focused ? 'person' : 'person-outline';
                     }
-<<<<<<< HEAD
->>>>>>> Stashed changes
-=======
->>>>>>> 7e7bfacd
-
                     // Use a View for the active indicator circle if focused
                     return (
                         <View style={[styles.iconContainer, focused && styles.activeIconContainer]}>
@@ -81,11 +66,6 @@
                 }}
             />
 
-<<<<<<< HEAD
-<<<<<<< Updated upstream
-=======
-            {/* 3. Maps */}
->>>>>>> 7e7bfacd
             <Tabs.Screen
                 name="maps"
                 options={{
@@ -93,9 +73,7 @@
                     tabBarLabel: 'Maps',
                 }}
             />
-
-<<<<<<< HEAD
-=======
+        
             {/* 4. Chat List */}
             <Tabs.Screen
                 name="chat-list"
@@ -104,21 +82,8 @@
                     tabBarLabel: 'Chat',
                 }}
             />
->>>>>>> Stashed changes
 
-            {/* calendar screen - schedule and manage meetings */}
-=======
-            {/* 4. Chat List */}
->>>>>>> 7e7bfacd
-            <Tabs.Screen
-                name="chat-list"
-                options={{
-                    title: 'Chat',
-                    tabBarLabel: 'Chat',
-                }}
-            />
-
-            {/* 5. Calendar (NEW) */}
+            {/* 5. Calendar */}
             <Tabs.Screen
                 name="calendar"
                 options={{
