--- conflicted
+++ resolved
@@ -25,23 +25,15 @@
 const ITEMS_PER_PAGE = 10;
 
 const COLORS = {
-<<<<<<< HEAD
     primaryBrand: '#FCD34D', // Mustard yellow
     primaryBrandText: '#1F2937', // Dark text for contrast
-=======
-    primaryBrand: '#FCD34D',
-    primaryBrandText: '#1F2937',
->>>>>>> a1c2757a
     background: '#FFFFFF',
     cardBackground: '#FFFFFF',
     textPrimary: '#1F2937',
     textSecondary: '#6B7280',
     border: '#E5E7EB',
     accentGreen: '#10B981',
-<<<<<<< HEAD
-=======
     accentBlue: '#3B82F6',
->>>>>>> a1c2757a
     lightGray: '#F9FAFB',
 };
 
@@ -80,11 +72,7 @@
     // Filters State
     const [selectedSkill, setSelectedSkill] = useState<string>('All');
     const [roleFilter, setRoleFilter] = useState<RoleFilterType>('All');
-<<<<<<< HEAD
-    const [showFilterModal, setShowFilterModal] = useState(false); // New Modal State
-=======
     const [showFilterModal, setShowFilterModal] = useState(false);
->>>>>>> a1c2757a
 
     // Pagination State
     const [currentPage, setCurrentPage] = useState(1);
@@ -332,8 +320,6 @@
                             <Text style={styles.location} numberOfLines={1}>📍 {locationText}</Text>
                         )}
 
-<<<<<<< HEAD
-=======
                         {/* Star Rating */}
                         <StarRating
                             rating={targetUser.averageRating || 0}
@@ -342,7 +328,6 @@
                             showCount={true}
                         />
 
->>>>>>> a1c2757a
                         {targetUser.bio && (
                             <Text style={styles.bio} numberOfLines={1}>
                                 {targetUser.bio}
@@ -401,11 +386,7 @@
 
     return (
         <SafeAreaView style={styles.container} edges={['top']}>
-<<<<<<< HEAD
-            {/* Updated Header with Filter Icon */}
-=======
             {/* Header with Filter Icon */}
->>>>>>> a1c2757a
             <View style={styles.header}>
                 <Text style={styles.headerTitle}>Discover Skills</Text>
                 <TouchableOpacity onPress={() => setShowFilterModal(true)} style={styles.filterIconBtn}>
@@ -487,11 +468,7 @@
                 <View style={{ height: 40 }} />
             </ScrollView>
 
-<<<<<<< HEAD
-            {/* FILTER MODAL (New) */}
-=======
             {/* FILTER MODAL */}
->>>>>>> a1c2757a
             <Modal visible={showFilterModal} transparent animationType="slide">
                 <View style={styles.modalOverlay}>
                     <View style={styles.filterModalContent}>
@@ -528,11 +505,7 @@
                 </View>
             </Modal>
 
-<<<<<<< HEAD
-            {/* Request Modal (Existing) */}
-=======
             {/* Request Modal */}
->>>>>>> a1c2757a
             <Modal visible={showRequestModal} animationType="fade" transparent>
                 <View style={styles.modalOverlay}>
                     <View style={styles.modalContent}>
@@ -645,10 +618,7 @@
     listContent: {
         padding: 20,
     },
-<<<<<<< HEAD
     // CARD STYLES
-=======
->>>>>>> a1c2757a
     card: {
         backgroundColor: COLORS.cardBackground,
         borderRadius: 12,
@@ -664,11 +634,7 @@
     },
     cardHeader: {
         flexDirection: 'row',
-<<<<<<< HEAD
         alignItems: 'flex-start', // Align to top
-=======
-        alignItems: 'flex-start',
->>>>>>> a1c2757a
         marginBottom: 8,
     },
     avatarContainer: {
@@ -719,19 +685,12 @@
         fontSize: 12,
         color: COLORS.textSecondary,
         fontStyle: 'italic',
-<<<<<<< HEAD
-=======
         marginTop: 4,
->>>>>>> a1c2757a
     },
     cardAction: {
         marginLeft: 8,
         justifyContent: 'center',
-<<<<<<< HEAD
         height: 46, // Align vertically with avatar
-=======
-        height: 46,
->>>>>>> a1c2757a
     },
     addButton: {
         width: 32,
@@ -807,10 +766,7 @@
     emptyText: {
         color: COLORS.textSecondary,
     },
-<<<<<<< HEAD
     // Modal & Filter Modal Styles
-=======
->>>>>>> a1c2757a
     modalOverlay: {
         flex: 1,
         backgroundColor: 'rgba(0,0,0,0.5)',
@@ -872,10 +828,7 @@
         fontWeight: '600',
         color: COLORS.primaryBrandText,
     },
-<<<<<<< HEAD
     // Filter Modal Specifics
-=======
->>>>>>> a1c2757a
     filterLabel: {
         fontSize: 14,
         fontWeight: '600',
