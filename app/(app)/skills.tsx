import { Ionicons } from '@expo/vector-icons';
import Slider from '@react-native-community/slider';
import { useFocusEffect } from '@react-navigation/native';
import { useLocalSearchParams, useRouter } from 'expo-router';
import MapView, { Marker, UrlTile, LatLng, Callout } from "react-native-maps";
import { addDoc, collection, doc, getDoc, getDocs, query, where } from 'firebase/firestore';
<<<<<<< HEAD
<<<<<<< Updated upstream
import { haversineDistance } from '@/utils/haversineDistance';
=======
>>>>>>> 7e7bfacd
import { useCallback, useEffect, useState } from 'react';
=======
import { useCallback, useEffect, useState, useRef } from 'react';
>>>>>>> Stashed changes
import {
    ActivityIndicator,
    Alert,
    Modal,
    RefreshControl,
    ScrollView,
    StyleSheet,
    Switch,
    Text,
    TextInput,
    TouchableOpacity,
    View,
} from 'react-native';
import { SafeAreaView } from 'react-native-safe-area-context';
<<<<<<< HEAD
<<<<<<< Updated upstream
import { useAuth } from '../../context/AuthContext';
import { db } from '../../firebaseConfig';
import { generateConversationId } from '../../utils/conversationUtils';
import StarRating from '../../components/StarRating';
=======
import StarRating from '../../components/StarRating';
import { useAuth } from '@/context/AuthContext';
import { db } from '@/firebaseConfig';
import { generateConversationId } from '@/utils/conversationUtils';
import { haversineDistance } from '@/utils/haversineDistance';
>>>>>>> Stashed changes
=======
import StarRating from '../../components/StarRating';
import { useAuth } from '../../context/AuthContext';
import { db } from '../../firebaseConfig';
import { generateConversationId } from '../../utils/conversationUtils';
>>>>>>> 7e7bfacd

// Configuration Constants
// Determines how many users to show per page for pagination
const ITEMS_PER_PAGE = 10;

// Centralized color palette for consistent theming across the screen
const COLORS = {
    primaryBrand: '#FCD34D', // Mustard yellow (App Brand Color)
    primaryBrandText: '#1F2937', // Dark text for high contrast on yellow
    background: '#FFFFFF',
    cardBackground: '#FFFFFF',
    textPrimary: '#1F2937', // Main text color (Dark Gray)
    textSecondary: '#6B7280', // Subtitles/secondary text (Medium Gray)
    border: '#E5E7EB',
    accentGreen: '#10B981', // For success states or 'online' indicators
    lightGray: '#F9FAFB',
    accentOrange: '#F59E0B',
};

// Interfaces
// Defines the shape of a User object fetched from Firestore
interface UserWithSkills {
    id: string;
    uid: string;
    displayName: string;
    email: string;
    skillsTeaching: string[]; // Array of skills they can teach
    skillsLearning: string[]; // Array of skills they want to learn
    bio?: string;
    location?: any; // Location object {latitude, longitude}
    status: 'online' | 'offline' | 'in-call';
    averageRating?: number;
    reviewCount?: number;
}

// Types for the role filter toggle
type RoleFilterType = 'All' | 'Teaches' | 'Learns';

export default function SkillsScreen() {
    // Hooks & Navigation
    const { user } = useAuth(); // Access current logged-in user
    const router = useRouter(); // For navigating to other screens
    const params = useLocalSearchParams(); // To read URL parameters (e.g. ?skill=Guitar)

    // State Management
    
    // Data: Holds the list of all users fetched from DB
    const [users, setUsers] = useState<UserWithSkills[]>([]);
    // Filtered Data: Holds the subset of users currently shown based on search/filters
    const [filteredUsers, setFilteredUsers] = useState<UserWithSkills[]>([]);
    // Skills List: Used to populate the horizontal chip filter (e.g. "Guitar", "Coding")
    const [allSkills, setAllSkills] = useState<string[]>(['All']);
    
    // UI State: Loading spinners and refresh status
    const [loading, setLoading] = useState(true);
    const [refreshing, setRefreshing] = useState(false);
    const [searchText, setSearchText] = useState('');
<<<<<<< HEAD
<<<<<<< Updated upstream

    // Filters State
    const [selectedSkill, setSelectedSkill] = useState<string>('All');
    const [roleFilter, setRoleFilter] = useState<RoleFilterType>('All');
    const [showFilterModal, setShowFilterModal] = useState(false);

    // Pagination State
=======
=======
>>>>>>> 7e7bfacd
    
    // Filter State: Tracks current active filters
    const [selectedSkill, setSelectedSkill] = useState<string>('All'); // Selected chip
    const [roleFilter, setRoleFilter] = useState<RoleFilterType>('All'); // Teaches vs Learns
    const [showFilterModal, setShowFilterModal] = useState(false); // Controls filter modal visibility
    
    // Radius Filter State
    const [useRadiusFilter, setUseRadiusFilter] = useState(false); // Toggle for distance filtering
    const [radius, setRadius] = useState(10); // Current radius value (km)
    
    // Location State: Stores current user's coords to calculate distance
    const [myLocation, setMyLocation] = useState<{latitude: number, longitude: number} | null>(null);
<<<<<<< HEAD

    // Maps state
    const [showMapModal, setShowMapModal] = useState(false);

    // Pagination State: Tracks which page of results we are on
>>>>>>> Stashed changes
=======
    
    // Pagination State: Tracks which page of results we are on
>>>>>>> 7e7bfacd
    const [currentPage, setCurrentPage] = useState(1);

    // Interaction State: Tracks sent requests and existing friends to update UI buttons
    const [sentRequests, setSentRequests] = useState<string[]>([]);
    const [existingFriends, setExistingFriends] = useState<string[]>([]);
    
    // Modal State for sending a connection request
    const [selectedUser, setSelectedUser] = useState<UserWithSkills | null>(null);
    const [showRequestModal, setShowRequestModal] = useState(false);
    const [requestMessage, setRequestMessage] = useState('');
    const [sending, setSending] = useState(false);
    const mapRef = useRef<MapView>(null);

    // Effects

    // useFocusEffect runs every time this screen comes into focus (e.g. going back to it)
    useFocusEffect(
        useCallback(() => {
            loadUsers();
            loadSentRequests();
            loadExistingFriends();
            fetchMyLocation();
        }, [])
    );

    // If a skill was passed via navigation params (e.g. from Home screen), set it as selected
    useEffect(() => {
        if (params.skill && typeof params.skill === 'string') {
            setSelectedSkill(params.skill);
        }
    }, [params.skill]);

    // Re-run the filtering logic whenever any filter criteria changes
    useEffect(() => {
        applyFilters();
    }, [users, searchText, selectedSkill, roleFilter, radius, useRadiusFilter, myLocation]);

    // Data Fetching Functions

    // 1. Fetch the current logged-in user's location from their profile
    const fetchMyLocation = async () => {
        if (!user) return;
        try {
            const docSnap = await getDoc(doc(db, 'users', user.uid));
            if (docSnap.exists()) {
                const data = docSnap.data();
                if (data.location && typeof data.location === 'object' && data.location.latitude) {
                    setMyLocation(data.location);
                }
            }
        } catch (e) {
            console.log("Error fetching my location", e);
        }
    };

    // 2. Load all users from Firestore (excluding self)
    const loadUsers = async () => {
        try {
            if (users.length === 0) setLoading(true);
            const usersRef = collection(db, 'users');
            const querySnapshot = await getDocs(usersRef);
            const usersData: UserWithSkills[] = [];
            const skillsSet = new Set<string>(); // Use a Set to collect unique skills

            querySnapshot.forEach((doc) => {
                // Skip the current user
                if (doc.id !== user?.uid) {
                    const data = doc.data();
                    // Only include users who have listed skills (teaching OR learning)
                    if (
                        (data.skillsTeaching && data.skillsTeaching.length > 0) ||
                        (data.skillsLearning && data.skillsLearning.length > 0)
                    ) {
                        usersData.push({
                            id: doc.id,
                            uid: doc.id,
                            displayName: data.displayName || data.email || 'User',
                            email: data.email || '',
                            skillsTeaching: data.skillsTeaching || [],
                            skillsLearning: data.skillsLearning || [],
                            bio: data.bio || '',
                            location: data.location || null,
                            status: data.status || 'offline',
                            averageRating: data.averageRating || 0,
                            reviewCount: data.reviewCount || 0,
                        });
                        // Collect all unique skills found across users for the filter chips
                        data.skillsTeaching?.forEach((skill: string) => skillsSet.add(skill));
                        data.skillsLearning?.forEach((skill: string) => skillsSet.add(skill));
                    }
                }
            });

            setUsers(usersData);
            setAllSkills(['All', ...Array.from(skillsSet).sort()]); // Update chips
        } catch (error: any) {
            console.error('Error loading users:', error);
            Alert.alert('Error', 'Failed to load users');
        } finally {
            setLoading(false);
            setRefreshing(false);
        }
    };

    // 3. Load pending requests to disable "Add" buttons for them
    const loadSentRequests = async () => {
        if (!user) return;
        try {
            const requestsRef = collection(db, 'friendRequests');
            const q = query(requestsRef, where('fromUserId', '==', user.uid));
            const snapshot = await getDocs(q);
            const ids = snapshot.docs
                .map(doc => doc.data())
                .filter(data => data.status === 'pending')
                .map(data => data.toUserId);
            setSentRequests(ids);
        } catch (error) {
            console.error(error);
        }
    };

    // 4. Load existing friends to show "Message" button instead of "Add"
    const loadExistingFriends = async () => {
        if (!user) return;
        try {
            const friendsRef = collection(db, 'friends');
            const q = query(friendsRef, where('userId', '==', user.uid));
            const snapshot = await getDocs(q);
            const ids = snapshot.docs.map(doc => doc.data().friendId);
            setExistingFriends(ids);
        } catch (error) {
            console.error(error);
        }
    };

<<<<<<< HEAD
<<<<<<< Updated upstream
=======
    // Filtering
>>>>>>> Stashed changes
=======
    // Helper Functions

    // Standard Haversine formula to calculate distance in KM between two coordinates
    const haversineDistance = (coords1: { latitude: number, longitude: number }, coords2: { latitude: number, longitude: number }) => {
        const R = 6371; // Earth radius in km
        const toRad = (deg: number) => (deg * Math.PI) / 180;

        const dLat = toRad(coords2.latitude - coords1.latitude);
        const dLon = toRad(coords2.longitude - coords1.longitude);
        const lat1 = toRad(coords1.latitude);
        const lat2 = toRad(coords2.latitude);

        const a =
            Math.sin(dLat / 2) ** 2 +
            Math.cos(lat1) * Math.cos(lat2) * Math.sin(dLon / 2) ** 2;
        const c = 2 * Math.atan2(Math.sqrt(a), Math.sqrt(1 - a));

        return R * c; // Distance in km
    };

    // Filtering
>>>>>>> 7e7bfacd
    const applyFilters = () => {
        let result = users;

        // Filter 1: By Skill & Role (Teaches vs Learns)
        if (selectedSkill !== 'All') {
            result = result.filter(u => {
                const teaches = u.skillsTeaching.includes(selectedSkill);
                const learns = u.skillsLearning.includes(selectedSkill);

                if (roleFilter === 'Teaches') return teaches;
                if (roleFilter === 'Learns') return learns;
                return teaches || learns; 
            });
        } else {
            // If viewing 'All' skills, still respect the role filter (e.g. show only teachers)
            if (roleFilter === 'Teaches') {
                result = result.filter(u => u.skillsTeaching.length > 0);
            } else if (roleFilter === 'Learns') {
                result = result.filter(u => u.skillsLearning.length > 0);
            }
        }

        // Filter 2: Text Search (Name, Email, Bio, Skills)
        if (searchText.trim()) {
            const lowerSearch = searchText.toLowerCase();
            result = result.filter(u =>
                u.displayName.toLowerCase().includes(lowerSearch) ||
                u.email.toLowerCase().includes(lowerSearch) ||
                u.bio?.toLowerCase().includes(lowerSearch) ||
                u.skillsTeaching.some(s => s.toLowerCase().includes(lowerSearch)) ||
                u.skillsLearning.some(s => s.toLowerCase().includes(lowerSearch))
            );
        }

<<<<<<< HEAD
<<<<<<< Updated upstream
=======
        // Filter 3: Radius / Location
        // Only runs if the toggle is ON, and we know our own location
=======
        // Filter 3: Radius / Location
        // Only runs if the toggle is ON and we know our own location
>>>>>>> 7e7bfacd
        if (useRadiusFilter && myLocation) {
            result = result.filter(u => {
                // Exclude users with no location data
                if (!u.location || typeof u.location !== 'object' || !u.location.latitude) return false;
                
                // Calculate distance
                const dist = haversineDistance(
                    { latitude: myLocation.latitude, longitude: myLocation.longitude },
                    { latitude: u.location.latitude, longitude: u.location.longitude }
                );
                // Check if within selected radius
                return dist <= radius;
            });
        }

<<<<<<< HEAD
>>>>>>> Stashed changes
=======
>>>>>>> 7e7bfacd
        setFilteredUsers(result);
        setCurrentPage(1); // Reset pagination when filters change
    };

    // Pagination Calculation
    const totalPages = Math.ceil(filteredUsers.length / ITEMS_PER_PAGE);
    const paginatedUsers = filteredUsers.slice(
        (currentPage - 1) * ITEMS_PER_PAGE,
        currentPage * ITEMS_PER_PAGE
    );

    const nextPage = () => {
        if (currentPage < totalPages) setCurrentPage(c => c + 1);
    };

    const prevPage = () => {
        if (currentPage > 1) setCurrentPage(c => c - 1);
    };

    // User Actions 

    const openRequestModal = (targetUser: UserWithSkills) => {
        setSelectedUser(targetUser);
        setRequestMessage('');
        setShowRequestModal(true);
    };

    // Sends a friend request to Firestore
    const sendFriendRequest = async () => {
        if (!user || !selectedUser) return;
        try {
            setSending(true);
            const currentUserDoc = await getDoc(doc(db, 'users', user.uid));
            const currentUserData = currentUserDoc.data();

            await addDoc(collection(db, 'friendRequests'), {
                fromUserId: user.uid,
                fromUserName: currentUserData?.displayName || user.email || 'User',
                fromUserEmail: user.email || '',
                toUserId: selectedUser.uid,
                toUserName: selectedUser.displayName,
                toUserEmail: selectedUser.email,
                status: 'pending',
                message: requestMessage.trim(),
                createdAt: new Date().toISOString(),
            });

            Alert.alert('Success', `Request sent to ${selectedUser.displayName}`);
            setShowRequestModal(false);
            setSentRequests([...sentRequests, selectedUser.uid]);
        } catch (error) {
            Alert.alert('Error', 'Failed to send request');
        } finally {
            setSending(false);
        }
    };

    // Navigates to chat if already friends
    const handleMessageUser = (targetUser: UserWithSkills) => {
        if (!user) return Alert.alert('Error', 'Login required');
        const conversationId = generateConversationId(user.uid, targetUser.uid);
        router.push({
            pathname: '/(app)/chat-room',
            params: { conversationId, otherUserId: targetUser.uid, otherUserName: targetUser.displayName },
        });
    };

    const onRefresh = () => {
        setRefreshing(true);
        loadUsers();
        loadSentRequests();
        loadExistingFriends();
    };

    // Rendering a Single User Card
    const renderUserCard = (targetUser: UserWithSkills) => {
        const isFriend = existingFriends.includes(targetUser.uid);
        const requestSent = sentRequests.includes(targetUser.uid);
        const isOnline = targetUser.status === 'online';

<<<<<<< HEAD
<<<<<<< Updated upstream
        // Safe Location Logic
        let locationText = "Location unavailable";
        if (targetUser.location && currentUserLocation) {
            try {
                const distance = haversineDistance(
                    currentUserLocation,
                    { latitude: targetUser.location.latitude, longitude: targetUser.location.longitude }
                );
                locationText = `${distance.toFixed(1)} km away`;
            } catch (err) {
                locationText = "Location unavailable";
=======
=======
>>>>>>> 7e7bfacd
        // Logic to safely display location string and distance
        let locationText = null;
        let distanceText = '';

        if (targetUser.location) {
            if (typeof targetUser.location === 'string') {
                locationText = targetUser.location;
            } else if (typeof targetUser.location === 'object') {
                locationText = "Location Shared";
                // If we have both locations, compute distance for display
                if (myLocation && targetUser.location.latitude) {
                    const dist = haversineDistance(
                        { latitude: myLocation.latitude, longitude: myLocation.longitude },
                        { latitude: targetUser.location.latitude, longitude: targetUser.location.longitude }
                    );
<<<<<<< HEAD
                    distanceText = ` • ${dist.toFixed(1)} km away`;
                }
>>>>>>> Stashed changes
=======
                    distanceText = ` • ${dist.toFixed(1)} km`;
                }
>>>>>>> 7e7bfacd
            }
        }

        return (
            <View key={targetUser.uid} style={styles.card}>
                <View style={styles.cardHeader}>
                    {/* Avatar Section */}
                    <View style={styles.avatarContainer}>
                        <View style={styles.avatar}>
                            <Text style={styles.avatarText}>
                                {targetUser.displayName.charAt(0).toUpperCase()}
                            </Text>
                        </View>
                        {isOnline && <View style={styles.onlineBadge} />}
                    </View>

                    {/* User Info Section */}
                    <View style={styles.cardInfo}>
                        <Text style={styles.userName} numberOfLines={1}>
                            {targetUser.displayName}
                        </Text>
                        
                        {/* Star Rating Component */}
                        <View style={{ marginBottom: 4 }}>
                            <StarRating 
                                rating={targetUser.averageRating || 0} 
                                reviewCount={targetUser.reviewCount || 0}
                                size="small"
                            />
                        </View>
                        
                        {/* Location & Distance */}
                        {(locationText || distanceText) && (
                            <Text style={styles.location} numberOfLines={1}>📍 {locationText}{distanceText}</Text>
                        )}
                        
                        {/* Bio */}
                        {targetUser.bio && (
                            <Text style={styles.bio} numberOfLines={1}>
                                {targetUser.bio}
                            </Text>
                        )}
                    </View>

                    {/* Action Button Section (Add / Pending / Message) */}
                    <View style={styles.cardAction}>
                        {isFriend ? (
                            <TouchableOpacity style={styles.iconButton} onPress={() => handleMessageUser(targetUser)}>
                                <Ionicons name="chatbubble-ellipses-outline" size={20} color={COLORS.accentGreen} />
                            </TouchableOpacity>
                        ) : requestSent ? (
                            <View style={styles.pendingIcon}>
                                <Ionicons name="time-outline" size={20} color={COLORS.textSecondary} />
                            </View>
                        ) : (
                            <TouchableOpacity style={styles.addButton} onPress={() => openRequestModal(targetUser)}>
                                <Ionicons name="add" size={20} color={COLORS.primaryBrandText} />
                            </TouchableOpacity>
                        )}
                    </View>
                </View>

                {/* Skills Display Row */}
                <View style={styles.skillsRow}>
                    {(roleFilter === 'All' || roleFilter === 'Teaches') && targetUser.skillsTeaching.length > 0 && (
                        <View style={styles.skillGroup}>
                            <Text style={styles.skillLabel}>Teaches:</Text>
                            <Text style={styles.skillList} numberOfLines={1}>
                                {targetUser.skillsTeaching.join(', ')}
                            </Text>
                        </View>
                    )}
                    {(roleFilter === 'All' || roleFilter === 'Learns') && targetUser.skillsLearning.length > 0 && (
                        <View style={styles.skillGroup}>
                            <Text style={styles.skillLabel}>Learns:</Text>
                            <Text style={styles.skillList} numberOfLines={1}>
                                {targetUser.skillsLearning.join(', ')}
                            </Text>
                        </View>
                    )}
                </View>
            </View>
        );
    };

    // Main Render
    if (loading) {
        return (
            <SafeAreaView style={styles.container}>
                <ActivityIndicator size="large" color={COLORS.primaryBrand} />
            </SafeAreaView>
        );
    }

    const handleOpenMap = () => {
        if (!myLocation || !myLocation.latitude || !myLocation.longitude) {
            Alert.alert(
                "Your location sharing is disabled!",
                "Enable location sharing in your profile to use the map feature."
            );
            return;
        }

        setShowMapModal(true);
    };

    return (
        <SafeAreaView style={styles.container} edges={['top']}>
            {/* Header with Filter Icon */}
            <View style={styles.header}>
                <Text style={styles.headerTitle}>Discover Skills</Text>
<<<<<<< HEAD
<<<<<<< Updated upstream
                <TouchableOpacity onPress={() => setShowFilterModal(true)} style={styles.filterIconBtn}>
                    <Ionicons name="options-outline" size={24} color={COLORS.textPrimary} />
                </TouchableOpacity>
=======
                <View style={{flexDirection: 'row', gap: 8}}>
                    {/* Map Icon */}
                    <TouchableOpacity onPress={handleOpenMap} style={styles.iconBtn}>
=======
                <View style={{flexDirection: 'row', gap: 8}}>
                    {/* Map Icon */}
                    <TouchableOpacity onPress={() => {/* Future Functionality */}} style={styles.iconBtn}>
>>>>>>> 7e7bfacd
                        <Ionicons name="map-outline" size={24} color={COLORS.textPrimary} />
                    </TouchableOpacity>
                    <TouchableOpacity onPress={() => setShowFilterModal(true)} style={styles.iconBtn}>
                        <Ionicons name="options-outline" size={24} color={COLORS.textPrimary} />
                    </TouchableOpacity>
                </View>
<<<<<<< HEAD
>>>>>>> Stashed changes
=======
>>>>>>> 7e7bfacd
            </View>

            {/* Search Bar */}
            <View style={styles.searchSection}>
                <View style={styles.searchBox}>
                    <Ionicons name="search" size={18} color={COLORS.textSecondary} style={{ marginRight: 8 }} />
                    <TextInput
                        style={styles.input}
                        placeholder="Find people or skills..."
                        value={searchText}
                        onChangeText={setSearchText}
                        placeholderTextColor={COLORS.textSecondary}
                    />
                </View>
            </View>

            {/* Horizontal Skill Chips */}
            <View style={styles.chipsContainer}>
                <ScrollView horizontal showsHorizontalScrollIndicator={false} contentContainerStyle={styles.chipsContent}>
                    {allSkills.map((skill) => (
                        <TouchableOpacity
                            key={skill}
                            style={[
                                styles.chip,
                                selectedSkill === skill && styles.chipActive,
                            ]}
                            onPress={() => setSelectedSkill(skill)}
                        >
                            <Text style={[
                                styles.chipText,
                                selectedSkill === skill && styles.chipTextActive
                            ]}>
                                {skill}
                            </Text>
                        </TouchableOpacity>
                    ))}
                </ScrollView>
            </View>

            {/* User List */}
            <ScrollView
                style={styles.listContainer}
                contentContainerStyle={styles.listContent}
                refreshControl={<RefreshControl refreshing={refreshing} onRefresh={onRefresh} tintColor={COLORS.primaryBrand} />}
            >
                {filteredUsers.length === 0 ? (
                    <View style={styles.emptyState}>
                        <Text style={styles.emptyText}>No users found matching filters.</Text>
                    </View>
                ) : (
                    paginatedUsers.map(renderUserCard)
                )}

                {/* Pagination Controls */}
                {filteredUsers.length > 0 && (
                    <View style={styles.paginationContainer}>
                        <TouchableOpacity 
                            style={[styles.pageButton, currentPage === 1 && styles.pageButtonDisabled]} 
                            onPress={prevPage}
                            disabled={currentPage === 1}
                        >
                            <Ionicons name="chevron-back" size={20} color={currentPage === 1 ? '#ccc' : COLORS.textPrimary} />
                        </TouchableOpacity>
                        <Text style={styles.pageText}>Page {currentPage} of {totalPages}</Text>
                        <TouchableOpacity 
                            style={[styles.pageButton, currentPage === totalPages && styles.pageButtonDisabled]} 
                            onPress={nextPage}
                            disabled={currentPage === totalPages}
                        >
                            <Ionicons name="chevron-forward" size={20} color={currentPage === totalPages ? '#ccc' : COLORS.textPrimary} />
                        </TouchableOpacity>
                    </View>
                )}
                
                <View style={{ height: 40 }} />
            </ScrollView>

            {/* FILTER MODAL */}
            <Modal visible={showFilterModal} transparent animationType="slide">
                <View style={styles.modalOverlay}>
                    <View style={styles.filterModalContent}>
                        <View style={styles.modalHeader}>
                            <Text style={styles.modalTitle}>Filter Users</Text>
                            <TouchableOpacity onPress={() => setShowFilterModal(false)}>
                                <Ionicons name="close" size={24} color={COLORS.textSecondary} />
                            </TouchableOpacity>
                        </View>
                        
                        {/* 1. Role Filter Options */}
                        <Text style={styles.filterLabel}>Role</Text>
                        <View style={styles.roleOptionsContainer}>
                            {(['All', 'Teaches', 'Learns'] as RoleFilterType[]).map((role) => (
                                <TouchableOpacity
                                    key={role}
                                    style={[styles.roleOption, roleFilter === role && styles.roleOptionActive]}
                                    onPress={() => setRoleFilter(role)}
                                >
                                    <Text style={[styles.roleOptionText, roleFilter === role && styles.roleOptionTextActive]}>
                                        {role === 'All' ? 'Do Both / All' : role}
                                    </Text>
                                    {roleFilter === role && <Ionicons name="checkmark" size={18} color={COLORS.primaryBrandText} />}
                                </TouchableOpacity>
                            ))}
                        </View>

                        {/* 2. Radius Filter Switch */}
                        <View style={styles.switchRow}>
                            <Text style={styles.filterLabel}>Filter by Distance</Text>
                            <Switch 
                                value={useRadiusFilter}
                                onValueChange={setUseRadiusFilter}
                                trackColor={{ false: '#767577', true: COLORS.primaryBrand }}
                                thumbColor={useRadiusFilter ? '#fff' : '#f4f3f4'}
                            />
                        </View>

                        {/* 3. Slider (Conditional Render) */}
                        {useRadiusFilter ? (
                            <View style={styles.sliderContainer}>
                                <Text style={styles.sliderValueText}>
                                    Within {Math.round(radius)} km
                                </Text>
                                <Slider
                                    style={{width: '100%', height: 40}}
                                    minimumValue={1}
                                    maximumValue={10} // Max 10km limit
                                    step={1}
                                    value={radius}
                                    onValueChange={setRadius}
                                    minimumTrackTintColor={COLORS.primaryBrand}
                                    maximumTrackTintColor="#E5E7EB"
                                    thumbTintColor={COLORS.primaryBrand}
                                />
                                <View style={styles.sliderLabels}>
                                    <Text style={styles.sliderLabelText}>1 km</Text>
                                    <Text style={styles.sliderLabelText}>10 km</Text>
                                </View>
                            </View>
                        ) : (
                            <Text style={styles.infoText}>Showing users from all locations.</Text>
                        )}
                        
                        <TouchableOpacity 
                            style={styles.applyFilterButton} 
                            onPress={() => setShowFilterModal(false)}
                        >
                            <Text style={styles.applyFilterButtonText}>Apply Filters</Text>
                        </TouchableOpacity>
                    </View>
                </View>
            </Modal>

            {/* MAP MODAL */}
            <Modal visible={showMapModal} transparent animationType="slide">
                <View style={styles.modalOverlay}>
                    <View style={styles.mapModalContent}>
                        {/* Header */}
                        <View style={styles.modalHeader}>
                            <Text style={styles.modalTitle}>Users Map</Text>
                            <TouchableOpacity onPress={() => setShowMapModal(false)}>
                                <Ionicons name="close" size={24} color={COLORS.textSecondary} />
                            </TouchableOpacity>
                        </View>

                        {/* Map */}
                        <MapView
                            style={{ flex: 1, borderRadius: 16 }}
                            initialRegion={{
                                latitude: myLocation?.latitude || 37.7749,
                                longitude: myLocation?.longitude || -122.4194,
                                latitudeDelta: 0.1,
                                longitudeDelta: 0.1,
                            }}
                            showsUserLocation
                            ref={mapRef}
                            onMapReady={() => {
                                if (filteredUsers.length > 0 && myLocation) {
                                    // Include both my location and other users
                                    const allCoords: LatLng[] = [
                                        { latitude: myLocation.latitude, longitude: myLocation.longitude },
                                        ...filteredUsers
                                            .filter(u => u.location && u.location.latitude && u.location.longitude)
                                            .map(u => ({
                                                latitude: u.location.latitude,
                                                longitude: u.location.longitude,
                                            }))
                                    ];

                                    if (allCoords.length > 0 && mapRef.current) {
                                        mapRef.current.fitToCoordinates(allCoords, {
                                            edgePadding: { top: 80, right: 40, bottom: 80, left: 40 },
                                            animated: true,
                                        });
                                    }
                                }
                            }}
                        >
                            <UrlTile
                                urlTemplate="https://{s}.tile.openstreetmap.org/{z}/{x}/{y}.png"
                                maximumZ={19}
                                tileSize={256}
                            />
                            {filteredUsers.map(u => u.location && (
                                <Marker
                                    key={u.uid}
                                    coordinate={{
                                        latitude: u.location.latitude,
                                        longitude: u.location.longitude,
                                    }}
                                    pinColor="red"
                                >
                                    <Callout tooltip>
                                        <View style={styles.calloutContainer}>
                                            <Text style={styles.calloutName}>{u.displayName}</Text>

                                            {/* Skills */}
                                            {u.skillsTeaching.length > 0 && (
                                                <Text style={styles.calloutSkills}>Teaches: {u.skillsTeaching.join(', ')}</Text>
                                            )}
                                            {u.skillsLearning.length > 0 && (
                                                <Text style={styles.calloutSkills}>Learns: {u.skillsLearning.join(', ')}</Text>
                                            )}

                                            {/* Distance from me */}
                                            {myLocation && u.location.latitude && u.location.longitude && (
                                                <Text style={styles.calloutSkills}>
                                                    {`Distance: ${haversineDistance(
                                                        { latitude: myLocation.latitude, longitude: myLocation.longitude },
                                                        { latitude: u.location.latitude, longitude: u.location.longitude }
                                                    ).toFixed(1)} km away`}
                                                </Text>
                                            )}

                                            {/* Star rating */}
                                            <StarRating
                                                rating={u.averageRating || 0}
                                                reviewCount={u.reviewCount || 0}
                                                size="small"
                                            />
                                        </View>
                                    </Callout>
                                </Marker>
                            ))}
                        </MapView>

                    </View>
                </View>
            </Modal>


            {/* Request Modal */}
            <Modal visible={showRequestModal} animationType="fade" transparent>
                <View style={styles.modalOverlay}>
                    <View style={styles.modalContent}>
                        <View style={styles.modalHeader}>
                            <Text style={styles.modalTitle}>Connect with {selectedUser?.displayName}</Text>
                            <TouchableOpacity onPress={() => setShowRequestModal(false)}>
                                <Ionicons name="close" size={24} color={COLORS.textSecondary} />
                            </TouchableOpacity>
                        </View>
                        <TextInput
                            style={styles.modalInput}
                            placeholder="Add a note (optional)..."
                            value={requestMessage}
                            onChangeText={setRequestMessage}
                            multiline
                        />
                        <View style={styles.modalButtons}>
                             <TouchableOpacity 
                                style={styles.modalBtnCancel} 
                                onPress={() => setShowRequestModal(false)}
                            >
                                <Text style={styles.modalBtnTextCancel}>Cancel</Text>
                            </TouchableOpacity>
                            <TouchableOpacity 
                                style={styles.modalBtnSend} 
                                onPress={sendFriendRequest}
                                disabled={sending}
                            >
                                {sending ? <ActivityIndicator color="#000" /> : <Text style={styles.modalBtnTextSend}>Send Request</Text>}
                            </TouchableOpacity>
                        </View>
                    </View>
                </View>
            </Modal>
        </SafeAreaView>
    );
}

const styles = StyleSheet.create({
    container: {
        flex: 1,
        backgroundColor: COLORS.background,
    },
    // Header Styles
    header: {
        flexDirection: 'row',
        justifyContent: 'space-between',
        alignItems: 'center',
        paddingHorizontal: 20,
        paddingTop: 10,
        marginBottom: 10,
    },
    headerTitle: {
        fontSize: 24,
        fontWeight: '800',
        color: COLORS.textPrimary,
    },
    filterIconBtn: {
        padding: 8,
    },
    // Search Bar Styles
    searchSection: {
        paddingHorizontal: 20,
        marginBottom: 12,
    },
    searchBox: {
        flexDirection: 'row',
        alignItems: 'center',
        backgroundColor: COLORS.lightGray,
        paddingHorizontal: 12,
        paddingVertical: 10,
        borderRadius: 12,
        borderWidth: 1,
        borderColor: COLORS.border,
    },
    input: {
        flex: 1,
        fontSize: 15,
        color: COLORS.textPrimary,
    },
    // Filter Chips Styles
    chipsContainer: {
        marginBottom: 10,
    },
    chipsContent: {
        paddingHorizontal: 20,
        gap: 8,
    },
    chip: {
        paddingHorizontal: 16,
        paddingVertical: 6,
        borderRadius: 20,
        backgroundColor: COLORS.background,
        borderWidth: 1,
        borderColor: COLORS.border,
    },
    chipActive: {
        backgroundColor: COLORS.primaryBrand,
        borderColor: COLORS.primaryBrand,
    },
    chipText: {
        fontSize: 13,
        fontWeight: '600',
        color: COLORS.textSecondary,
    },
    chipTextActive: {
        color: COLORS.primaryBrandText,
    },
    // List & Card Styles
    listContainer: {
        flex: 1,
        backgroundColor: '#FAFAFA', 
    },
    listContent: {
        padding: 20,
    },
    card: {
        backgroundColor: COLORS.cardBackground,
        borderRadius: 12,
        padding: 12,
        marginBottom: 12,
        borderWidth: 1,
        borderColor: COLORS.border,
        shadowColor: '#000',
        shadowOffset: { width: 0, height: 1 },
        shadowOpacity: 0.05,
        shadowRadius: 2,
        elevation: 1,
    },
    cardHeader: {
        flexDirection: 'row',
        alignItems: 'flex-start',
        marginBottom: 8,
    },
    avatarContainer: {
        position: 'relative',
        marginRight: 10,
    },
    avatar: {
        width: 46,
        height: 46,
        borderRadius: 23,
        backgroundColor: COLORS.primaryBrand,
        justifyContent: 'center',
        alignItems: 'center',
    },
    avatarText: {
        fontSize: 18,
        fontWeight: '700',
        color: COLORS.primaryBrandText,
    },
    onlineBadge: {
        position: 'absolute',
        bottom: 0,
        right: 0,
        width: 12,
        height: 12,
        borderRadius: 6,
        backgroundColor: COLORS.accentGreen,
        borderWidth: 2,
        borderColor: COLORS.cardBackground,
    },
    cardInfo: {
        flex: 1,
        justifyContent: 'center',
        paddingVertical: 2,
    },
    userName: {
        fontSize: 16,
        fontWeight: '700',
        color: COLORS.textPrimary,
        marginBottom: 2,
    },
    location: {
        fontSize: 12,
        color: COLORS.textSecondary,
        marginBottom: 2,
    },
    bio: {
        fontSize: 12,
        color: COLORS.textSecondary,
        fontStyle: 'italic',
    },
    cardAction: {
        marginLeft: 8,
        justifyContent: 'center',
        height: 46,
    },
    addButton: {
        width: 32,
        height: 32,
        borderRadius: 16,
        backgroundColor: COLORS.primaryBrand,
        justifyContent: 'center',
        alignItems: 'center',
    },
    iconButton: {
        width: 32,
        height: 32,
        borderRadius: 16,
        backgroundColor: '#E6FFFA',
        justifyContent: 'center',
        alignItems: 'center',
    },
    pendingIcon: {
        width: 32,
        height: 32,
        justifyContent: 'center',
        alignItems: 'center',
    },
    skillsRow: {
        marginTop: 4,
        paddingTop: 8,
        borderTopWidth: 1,
        borderTopColor: '#F3F4F6',
        gap: 2,
    },
    skillGroup: {
        flexDirection: 'row',
        alignItems: 'center',
    },
    skillLabel: {
        fontSize: 11,
        fontWeight: '700',
        color: COLORS.textSecondary,
        width: 50,
    },
    skillList: {
        flex: 1,
        fontSize: 11,
        color: COLORS.textPrimary,
    },
    // Pagination Styles
    paginationContainer: {
        flexDirection: 'row',
        justifyContent: 'center',
        alignItems: 'center',
        marginTop: 10,
        gap: 20,
    },
    pageButton: {
        padding: 8,
        backgroundColor: COLORS.background,
        borderRadius: 8,
        borderWidth: 1,
        borderColor: COLORS.border,
    },
    pageButtonDisabled: {
        opacity: 0.5,
        backgroundColor: '#F3F4F6',
    },
    pageText: {
        fontSize: 14,
        fontWeight: '600',
        color: COLORS.textPrimary,
    },
    emptyState: {
        alignItems: 'center',
        marginTop: 40,
    },
    emptyText: {
        color: COLORS.textSecondary,
    },
    // General Modal Styles
    modalOverlay: {
        flex: 1,
        backgroundColor: 'rgba(0,0,0,0.5)',
        justifyContent: 'center',
        padding: 20,
    },
    modalContent: {
        backgroundColor: 'white',
        borderRadius: 16,
        padding: 20,
    },
    filterModalContent: {
        backgroundColor: 'white',
        borderRadius: 16,
        padding: 20,
        paddingBottom: 30,
        maxHeight: '60%', 
    },
    modalHeader: {
        flexDirection: 'row',
        justifyContent: 'space-between',
        alignItems: 'center',
        marginBottom: 16,
    },
    modalTitle: {
        fontSize: 18,
        fontWeight: '700',
    },
    modalInput: {
        backgroundColor: '#F9FAFB',
        borderRadius: 8,
        padding: 12,
        height: 100,
        textAlignVertical: 'top',
        marginBottom: 16,
    },
    modalButtons: {
        flexDirection: 'row',
        gap: 12,
    },
    modalBtnCancel: {
        flex: 1,
        padding: 12,
        borderRadius: 8,
        backgroundColor: '#F3F4F6',
        alignItems: 'center',
    },
    modalBtnSend: {
        flex: 1,
        padding: 12,
        borderRadius: 8,
        backgroundColor: COLORS.primaryBrand,
        alignItems: 'center',
    },
    modalBtnTextCancel: {
        fontWeight: '600',
        color: COLORS.textPrimary,
    },
    modalBtnTextSend: {
        fontWeight: '600',
        color: COLORS.primaryBrandText,
    },
    // Filter Specific Styles
    filterLabel: {
        fontSize: 14,
        fontWeight: '600',
        color: COLORS.textSecondary,
        marginBottom: 12,
        marginTop: 8,
    },
    roleOptionsContainer: {
        gap: 10,
        marginBottom: 20,
    },
    roleOption: {
        flexDirection: 'row',
        justifyContent: 'space-between',
        alignItems: 'center',
        padding: 14,
        borderRadius: 10,
        backgroundColor: '#F9FAFB',
        borderWidth: 1,
        borderColor: COLORS.border,
    },
    roleOptionActive: {
        backgroundColor: '#FFFBEB',
        borderColor: COLORS.primaryBrand,
    },
    roleOptionText: {
        fontSize: 15,
        color: COLORS.textPrimary,
    },
    roleOptionTextActive: {
        fontWeight: '700',
        color: '#B45309',
    },
    applyFilterButton: {
        backgroundColor: COLORS.primaryBrand,
        padding: 14,
        borderRadius: 10,
        alignItems: 'center',
        marginTop: 10,
    },
    applyFilterButtonText: {
        fontWeight: '700',
        color: COLORS.primaryBrandText,
        fontSize: 16,
    },
<<<<<<< HEAD
<<<<<<< Updated upstream
=======
=======
>>>>>>> 7e7bfacd
    switchRow: {
        flexDirection: 'row',
        justifyContent: 'space-between',
        alignItems: 'center',
        marginBottom: 12,
        marginTop: 8,
    },
    sliderContainer: {
        marginBottom: 25,
    },
    sliderValueText: {
        fontSize: 14,
        fontWeight: '600',
        color: COLORS.primaryBrandText,
        marginBottom: 8,
    },
    sliderLabels: {
        flexDirection: 'row',
        justifyContent: 'space-between',
        paddingHorizontal: 4,
        paddingBottom: 20,
    },
    sliderLabelText: {
        fontSize: 12,
        color: COLORS.textSecondary,
    },
    infoText: {
        fontSize: 13,
        color: COLORS.textSecondary,
        fontStyle: 'italic',
        marginBottom: 10,
    },
    iconBtn: {
        padding: 8,
    },
<<<<<<< HEAD
    mapModalContent: {
        backgroundColor: 'white',
        borderRadius: 16,
        padding: 10,
        height: '70%', // modal height
    },
    calloutContainer: {
        backgroundColor: 'white',
        padding: 8,
        borderRadius: 8,
        width: 200,
        shadowColor: '#000',
        shadowOffset: { width: 0, height: 1 },
        shadowOpacity: 0.1,
        shadowRadius: 2,
        elevation: 2,
    },
    calloutName: {
        fontWeight: '700',
        fontSize: 14,
        marginBottom: 4,
    },
    calloutSkills: {
        fontSize: 12,
        color: COLORS.textSecondary,
    },

>>>>>>> Stashed changes
=======
>>>>>>> 7e7bfacd
});<|MERGE_RESOLUTION|>--- conflicted
+++ resolved
@@ -4,15 +4,9 @@
 import { useLocalSearchParams, useRouter } from 'expo-router';
 import MapView, { Marker, UrlTile, LatLng, Callout } from "react-native-maps";
 import { addDoc, collection, doc, getDoc, getDocs, query, where } from 'firebase/firestore';
-<<<<<<< HEAD
-<<<<<<< Updated upstream
 import { haversineDistance } from '@/utils/haversineDistance';
-=======
->>>>>>> 7e7bfacd
 import { useCallback, useEffect, useState } from 'react';
-=======
 import { useCallback, useEffect, useState, useRef } from 'react';
->>>>>>> Stashed changes
 import {
     ActivityIndicator,
     Alert,
@@ -27,25 +21,14 @@
     View,
 } from 'react-native';
 import { SafeAreaView } from 'react-native-safe-area-context';
-<<<<<<< HEAD
-<<<<<<< Updated upstream
 import { useAuth } from '../../context/AuthContext';
 import { db } from '../../firebaseConfig';
 import { generateConversationId } from '../../utils/conversationUtils';
 import StarRating from '../../components/StarRating';
-=======
-import StarRating from '../../components/StarRating';
-import { useAuth } from '@/context/AuthContext';
-import { db } from '@/firebaseConfig';
-import { generateConversationId } from '@/utils/conversationUtils';
-import { haversineDistance } from '@/utils/haversineDistance';
->>>>>>> Stashed changes
-=======
 import StarRating from '../../components/StarRating';
 import { useAuth } from '../../context/AuthContext';
 import { db } from '../../firebaseConfig';
 import { generateConversationId } from '../../utils/conversationUtils';
->>>>>>> 7e7bfacd
 
 // Configuration Constants
 // Determines how many users to show per page for pagination
@@ -103,18 +86,6 @@
     const [loading, setLoading] = useState(true);
     const [refreshing, setRefreshing] = useState(false);
     const [searchText, setSearchText] = useState('');
-<<<<<<< HEAD
-<<<<<<< Updated upstream
-
-    // Filters State
-    const [selectedSkill, setSelectedSkill] = useState<string>('All');
-    const [roleFilter, setRoleFilter] = useState<RoleFilterType>('All');
-    const [showFilterModal, setShowFilterModal] = useState(false);
-
-    // Pagination State
-=======
-=======
->>>>>>> 7e7bfacd
     
     // Filter State: Tracks current active filters
     const [selectedSkill, setSelectedSkill] = useState<string>('All'); // Selected chip
@@ -127,17 +98,11 @@
     
     // Location State: Stores current user's coords to calculate distance
     const [myLocation, setMyLocation] = useState<{latitude: number, longitude: number} | null>(null);
-<<<<<<< HEAD
-
+  
     // Maps state
     const [showMapModal, setShowMapModal] = useState(false);
-
-    // Pagination State: Tracks which page of results we are on
->>>>>>> Stashed changes
-=======
     
     // Pagination State: Tracks which page of results we are on
->>>>>>> 7e7bfacd
     const [currentPage, setCurrentPage] = useState(1);
 
     // Interaction State: Tracks sent requests and existing friends to update UI buttons
@@ -273,14 +238,8 @@
         }
     };
 
-<<<<<<< HEAD
-<<<<<<< Updated upstream
-=======
-    // Filtering
->>>>>>> Stashed changes
-=======
     // Helper Functions
-
+  
     // Standard Haversine formula to calculate distance in KM between two coordinates
     const haversineDistance = (coords1: { latitude: number, longitude: number }, coords2: { latitude: number, longitude: number }) => {
         const R = 6371; // Earth radius in km
@@ -300,7 +259,6 @@
     };
 
     // Filtering
->>>>>>> 7e7bfacd
     const applyFilters = () => {
         let result = users;
 
@@ -335,15 +293,8 @@
             );
         }
 
-<<<<<<< HEAD
-<<<<<<< Updated upstream
-=======
         // Filter 3: Radius / Location
         // Only runs if the toggle is ON, and we know our own location
-=======
-        // Filter 3: Radius / Location
-        // Only runs if the toggle is ON and we know our own location
->>>>>>> 7e7bfacd
         if (useRadiusFilter && myLocation) {
             result = result.filter(u => {
                 // Exclude users with no location data
@@ -358,11 +309,7 @@
                 return dist <= radius;
             });
         }
-
-<<<<<<< HEAD
->>>>>>> Stashed changes
-=======
->>>>>>> 7e7bfacd
+      
         setFilteredUsers(result);
         setCurrentPage(1); // Reset pagination when filters change
     };
@@ -443,8 +390,6 @@
         const requestSent = sentRequests.includes(targetUser.uid);
         const isOnline = targetUser.status === 'online';
 
-<<<<<<< HEAD
-<<<<<<< Updated upstream
         // Safe Location Logic
         let locationText = "Location unavailable";
         if (targetUser.location && currentUserLocation) {
@@ -456,9 +401,6 @@
                 locationText = `${distance.toFixed(1)} km away`;
             } catch (err) {
                 locationText = "Location unavailable";
-=======
-=======
->>>>>>> 7e7bfacd
         // Logic to safely display location string and distance
         let locationText = null;
         let distanceText = '';
@@ -474,14 +416,9 @@
                         { latitude: myLocation.latitude, longitude: myLocation.longitude },
                         { latitude: targetUser.location.latitude, longitude: targetUser.location.longitude }
                     );
-<<<<<<< HEAD
+                  
                     distanceText = ` • ${dist.toFixed(1)} km away`;
                 }
->>>>>>> Stashed changes
-=======
-                    distanceText = ` • ${dist.toFixed(1)} km`;
-                }
->>>>>>> 7e7bfacd
             }
         }
 
@@ -593,30 +530,15 @@
             {/* Header with Filter Icon */}
             <View style={styles.header}>
                 <Text style={styles.headerTitle}>Discover Skills</Text>
-<<<<<<< HEAD
-<<<<<<< Updated upstream
                 <TouchableOpacity onPress={() => setShowFilterModal(true)} style={styles.filterIconBtn}>
                     <Ionicons name="options-outline" size={24} color={COLORS.textPrimary} />
                 </TouchableOpacity>
-=======
-                <View style={{flexDirection: 'row', gap: 8}}>
-                    {/* Map Icon */}
-                    <TouchableOpacity onPress={handleOpenMap} style={styles.iconBtn}>
-=======
-                <View style={{flexDirection: 'row', gap: 8}}>
-                    {/* Map Icon */}
-                    <TouchableOpacity onPress={() => {/* Future Functionality */}} style={styles.iconBtn}>
->>>>>>> 7e7bfacd
                         <Ionicons name="map-outline" size={24} color={COLORS.textPrimary} />
                     </TouchableOpacity>
                     <TouchableOpacity onPress={() => setShowFilterModal(true)} style={styles.iconBtn}>
                         <Ionicons name="options-outline" size={24} color={COLORS.textPrimary} />
                     </TouchableOpacity>
                 </View>
-<<<<<<< HEAD
->>>>>>> Stashed changes
-=======
->>>>>>> 7e7bfacd
             </View>
 
             {/* Search Bar */}
@@ -1240,11 +1162,6 @@
         color: COLORS.primaryBrandText,
         fontSize: 16,
     },
-<<<<<<< HEAD
-<<<<<<< Updated upstream
-=======
-=======
->>>>>>> 7e7bfacd
     switchRow: {
         flexDirection: 'row',
         justifyContent: 'space-between',
@@ -1280,7 +1197,6 @@
     iconBtn: {
         padding: 8,
     },
-<<<<<<< HEAD
     mapModalContent: {
         backgroundColor: 'white',
         borderRadius: 16,
@@ -1307,8 +1223,4 @@
         fontSize: 12,
         color: COLORS.textSecondary,
     },
-
->>>>>>> Stashed changes
-=======
->>>>>>> 7e7bfacd
 });